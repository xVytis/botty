# Dev Docu

## Dependencies
- Install miniconda (https://docs.conda.io/en/latest/miniconda.html). Note: You will have to check "Add conda to my PATH environment variable" in order to access the conda command in the cmd.
- Install git (https://gitforwindows.org/)

## Getting started
```
git clone https://github.com/aeon0/botty.git
cd botty
conda env create environment.yml
conda activate botty
python src/run.py
```

## Building from source
<<<<<<< HEAD
If you want to build a .exe from source you will have to first add the cv2 path to your PYTHONPATH in System variables or User variables for current user:</br>
Edit the system environment variables -> Environment Variables... -> New... 
Variable name: PYTHONPATH 
Variable value: C:\Users\%USERPROFILE%\miniconda3\envs\botty\Lib\site-packages\cv2 
=======
If you want to build a .exe from source you will have to first add the cv2 path to your PYTHONPATH:</br>
Edit System environment variables -> Enfironment Vriables... -> PYTHONPATH -> C:\Users\\$USER\miniconda3\envs\botty\lib\site-packages\cv2.

Note that you will have to replace `$USER` with your windows user. e.g. C:\Users\aeon\...
>>>>>>> 7c8bd95c
```python
# building .exe and bundeling all needed resource into one folder
python release.py
```
For changelog run: `git log <PREVIOUS_TAG>..HEAD --oneline --decorate`

## Folder Structure
**/**</br>
In the root is docu, param files and development specific stuff such as .gitignore</br>

**assets**</br>
Contains all data for the project that is not source code</br>
**assets/docs**</br>
Images you can see in the .md files and logos</br>
**assets/items**</br>
Screenshot of item names that should be picked up. The filename must then be added to the param.ini</br>
**assets/npc**</br>
Templates of npcs in different poses</br>
**assets/templates**</br>
Templates for different UIs and key points. Also contains folders of "pathes" that were generated with the utils/node_creator.py</br>

**src**</br>
All python source files go here</br>
**src/char**</br>
Want to implement a new char or build. Check this folder out. You will have to inherit from IChar and go from there</br>
**src/char**</br>
Utilities functions and scripts e.g. for easily creating templates to traverse nodes and automatically generate code for it</br>

## State Diagram
The core logic of the bot is determined by a state machine with these states and transations. The bot.py which contains all of the transitions should have little implementation code which should be hidden as much as possible in the "manager" classes.
<img src="assets/docs/state_diagram.png" width="550"/>

## Coordinate System
There are different coordinate systems used and I tried my best to add these to the variable names.</br>
**Monitor**: It will have the origin at the top left of the first monitor</br>
**Screen**: Same as monitor for single monitor setups, otherwise origin at top left of the screen </br>
**Absolute**: Has its origin at the center of the screen, thus at the footpoint of your char </br>
**Relative**: Relative coordinates as the name suggest are relative to something. It is mostly used to express relative coordinates in relation to a tempalte that is found </br>
<img src="assets/docs/coordinate_systems.png" width="550"/><|MERGE_RESOLUTION|>--- conflicted
+++ resolved
@@ -14,17 +14,12 @@
 ```
 
 ## Building from source
-<<<<<<< HEAD
 If you want to build a .exe from source you will have to first add the cv2 path to your PYTHONPATH in System variables or User variables for current user:</br>
 Edit the system environment variables -> Environment Variables... -> New... 
 Variable name: PYTHONPATH 
-Variable value: C:\Users\%USERPROFILE%\miniconda3\envs\botty\Lib\site-packages\cv2 
-=======
-If you want to build a .exe from source you will have to first add the cv2 path to your PYTHONPATH:</br>
-Edit System environment variables -> Enfironment Vriables... -> PYTHONPATH -> C:\Users\\$USER\miniconda3\envs\botty\lib\site-packages\cv2.
+Variable value: %USERPROFILE%\miniconda3\envs\botty\Lib\site-packages\cv2
 
-Note that you will have to replace `$USER` with your windows user. e.g. C:\Users\aeon\...
->>>>>>> 7c8bd95c
+If you installed your miniconda in another location you will of course have ot change it for that one.
 ```python
 # building .exe and bundeling all needed resource into one folder
 python release.py
